#!/usr/bin/env python3

import os
import ldap3
import logging
from argparse import ArgumentParser
from configparser import RawConfigParser, NoOptionError

from pyzabbix import ZabbixAPI
from ldap3.core.exceptions import LDAPSocketOpenError, LDAPBindError


<<<<<<< HEAD
=======
class Person:
    def __init__(self, login, sn, name, privileges=1, media=None):
        self.login = login
        self.sn = sn
        self.name = name
        self.privileges = privileges
        self.media = media

    def __repr__(self):
        return self.login

    def __str__(self):
        zabbix_roles = {1: 'Zabbix User', 2: 'Zabbix Admin', 3: 'Zabbix Super Admin'}
        person = f"Login: {self.login}\nSurname: {self.sn}\nName: {self.name}\n" \
                 f"Privileges: {zabbix_roles[self.privileges]} ({self.privileges})"
        return person

    def __eq__(self, other):
        return True if self.__hash__() == other.__hash__() else False

    def __ne__(self, other):
        return not self.__eq__(other)

    def __hash__(self):
        return hash((self.login, self.sn, self.name, tuple((m for m in self.media))))


def read_config(path='./ad2zbx.conf'):
    """
    Read ad2zbx.conf config file.

    :param path:
    Path to the config file.
    :return:
    configparser.RawConfigParser object.
    """

    cfg = RawConfigParser()
    if os.path.exists(path):
        cfg.read(path)
        return cfg
    else:
        # Creating 'startup_error.log' if config file cannot be open
        with open('startup_error.log', 'w') as err_file:
            err_file.write(f'ERROR: Cannot find "{path}" in current directory.')
            raise SystemExit(f'Missing config file ({path}) in current directory')


>>>>>>> 62b37a3b
def ldap_connect(ldap_server, bind_user, bind_password):
    """
    Establishing connection with LDAP server.

    :param ldap_server:
    str() LDAP server name or IP address.
    :param bind_user:
    str() Username (sAMAccountName) using to connect with NTLM.
    :param bind_password:
    str() User password.
    :return:
    ldap3.Connection object.
    """

    srv = ldap3.Server(ldap_server, get_info='ALL', mode='IP_V4_PREFERRED', use_ssl=LDAP_SSL)
    try:
        conn = ldap3.Connection(srv, auto_bind=True, authentication=ldap3.NTLM, user=bind_user, password=bind_password)
    except LDAPSocketOpenError as e:
        logger.critical(f'{e.__str__()}')
        raise SystemExit(f'ERROR: {e.__str__()}')
    except ConnectionError as e:
        logger.critical(f'{e.__str__()}')
        raise SystemExit(f'ERROR: {e.__str__()}')
    return conn


def get_users(conn, searchfilter, attrs):
    """
    Search users in catalog using searchfilter and return it with given attributes.

    :param conn:
    ldap3.Connection object.
    :param searchfilter:
    LDAP search filter from config file.
    :param attrs:
    List of attributes to get from catalog.
    :return:
    dict with all found objects.
    """

    base_dn = conn.server.info.other['DefaultNamingContext'][0]
    conn.search(search_base=base_dn, search_filter=searchfilter, attributes=attrs)
    return conn.entries


def get_dn(conn, object_class, property_value, property_name='sAMAccountName'):
    """
    Get DN of given object name.

    :param conn: ldap3.Connection object.
    :param object_class: Class of searchable object (user, group, person etc)
    :param property_name: Name of searchable object. sAMAccountName in general.
    :param property_value: Value of given property name.
    :return: List of DNs
    """

    ldap_filter = f'(&(objectClass={object_class})({property_name}={property_value}))'

    # Search in LDAP with our filter
    conn.search(conn.server.info.other['DefaultNamingContext'], ldap_filter)
    dn_list = [entry.entry_dn for entry in conn.entries]
    return dn_list


def check_aduser_media(user):
    """
    Check AD user media attributes to have a not-null value.

    :param user: Dict with user's attributes.
    :return: Two element list of: Bool, empty_attrs
    """

    empty_attrs = []
    for attr in ZBX_USER_MEDIA_MAP.values():
        if user[attr[0]] is None:
            empty_attrs.append(attr)

    if len(empty_attrs) == 0:
        return True, empty_attrs
    else:
        return False, empty_attrs


def prepare_to_create(user, gid, zm_types):
    """
    Prepare dict from ldap3 to JSON document for Zabbix API.

    :param user: Dict with user's attributes from 'entry_attributes_as_dict' ldap3 method
    :param gid: User group ID
    :param zm_types: Dict with mediatype ID and type
    :return: Dict for Zabbix API user.create method
    """

    # Result dict with params for "user.create" method
    result = {}

    # Adding static user parameters
    for user_prop, attr in ZBX_USER_ATTR_MAP.items():
        result[user_prop] = user[attr]
    result["usrgrps"] = [{"usrgrpid": gid}]

    # Forming user medias list
    user_medias = []
    for zm, attr in ZBX_USER_MEDIA_MAP.items():
        ldap_attr_name = attr[0]
        ldap_attr_value = user[ldap_attr_name]
        if ldap_attr_value is not None:
            # TODO: Rewrite zm_sendto
            zm_sendto = [ldap_attr_value] if zm_types[zm]['type'] == '0' else ldap_attr_value
            media = {"mediatypeid": zm_types[zm]['mtid'], "sendto": zm_sendto, "severity": ZBX_USER_MEDIA_MAP[zm][1]}
            user_medias.append(media)
    result["user_medias"] = user_medias

    return result


def prepare_to_update(user, zuser, zm_types):
    """
    Prepare JSON object to update existing users in Zabbix.

    :param user: Dict with AD user
    :param zuser: Dict with Zabbix user
    :param zm_types: Dict with Zabbix medias
    :return: Dict for Zabbix API user.update method.
    """

    # Result dict with params for "user.update" method
    result = {}

    # Check common Zabbix user attributes
    for zm, ad_attr in ZBX_USER_ATTR_MAP.items():
        if zuser[zm] != user[ad_attr]:
            result[zm] = user[ad_attr]

    # Check target user type
    if zuser['type'] != str(user['type']):
        result['type'] = str(user['type'])

    # List of Zabbix medias to update
    update_medias = []
    # TODO: DRY! Look at prepare_to_create function
    # If all Zabbix user medias are empty - fill it with AD values
    if len(zuser['medias']) == 0:
        for zm, attr in ZBX_USER_MEDIA_MAP.items():
            if user[attr[0]] is not None:
                zm_mtid = zm_types[zm]['mtid']
                # TODO: Rewrite zm_sendto
                zm_sendto = [user[attr[0]]] if zm_types[zm]['type'] == '0' else user[attr[0]]
                zm_severity = ZBX_USER_MEDIA_MAP[zm][1]
                media = {"mediatypeid": zm_mtid, "sendto": zm_sendto, "severity": zm_severity}
                update_medias.append(media)
        result["user_medias"] = update_medias
    elif len(zuser['medias']) != 0:
        # Current Zabbix User media list
        zbx_user_media_list = [{"mediatypeid": media['mediatypeid'],
                                "sendto": media['sendto'], "severity": media['severity']} for media in zuser['medias']]
        # AD user media list
        ldap_user_media_list = []
        for zm, attr in ZBX_USER_MEDIA_MAP.items():
            # Do not compare with empty AD attribute
            if user[attr[0]] is not None:
                # TODO: Key error for non-present media
                zm_mtid = zm_types[zm]['mtid']
                # TODO: Rewrite zm_sendto
                zm_sendto = [user[attr[0]]] if zm_types[zm]['type'] == '0' else user[attr[0]]
                zm_severity = ZBX_USER_MEDIA_MAP[zm][1]
                ldap_user_media_list.append({"mediatypeid": zm_mtid, "sendto": zm_sendto, "severity": zm_severity})
        # Sorting AD and ZBX media lists to simple compare it
        sorted_ldap_user_media_list = sorted(ldap_user_media_list, key=lambda k: k['mediatypeid'])
        sorted_zbx_user_media_list = sorted(zbx_user_media_list, key=lambda k: k['mediatypeid'])
        if sorted_ldap_user_media_list != sorted_zbx_user_media_list:
            for ldap_media in ldap_user_media_list:
                ldap_media_id, ldap_media_sendto, ldap_media_severity = ldap_media.values()
                for zbx_media in zbx_user_media_list:
                    if ldap_media_id in [zm['mediatypeid'] for zm in zbx_user_media_list]:
                        zbx_media_id, zbx_media_sendto, zbx_media_severity = zbx_media.values()
                        if zbx_media_id == ldap_media_id:
                            if ldap_media_sendto == zbx_media_sendto and ldap_media_severity == zbx_media_severity:
                                update_medias.append(zbx_media)
                            else:
                                update_medias.append(ldap_media)
                    else:
                        update_medias.append(ldap_media)
        # Append list with medias to result dict
        if len(update_medias) != 0:
            result['user_medias'] = update_medias
    # Add user id to result dict
    if len(result) != 0:
        result['userid'] = zuser['userid']
    return result


def prep_exec(user, value, steps):
    """
    Preprocessing for values received from LDAP catalog.

    :param user: LDAP user login
    :param value: Value from LDAP.
    :param steps: Dict object as a string.
    :return: Formatted string
    """

    logger.debug(f'Running preprocessing for "{user}", value "{value}" and steps "{steps}"')
    # Check value is as string
    if not isinstance(value, str):
        logger.error(f'Preprocessing: User {user}, value {value} must be a string, but it\'s a {type(value)}')
        raise TypeError(f'ERROR: value must be a string, but it\'s a {type(value)}')
    for func, step_args in steps.items():
        logger.debug(f'In value: "{value}", func: {func}, args: "{step_args}"')
        if func == 'replace':
            if len(step_args) == 2:
                value = value.replace(step_args[0], step_args[1])
            else:
                logger.error(f'Preprocessing: User {user}, replace step must contains two arguments'
                             f'but {len(step_args)} given')
                raise ValueError(f'ERROR: {user}, replace step must contains two arguments but {len(step_args)} given')
        elif func == 'remove_spaces':
            value = value.replace(" ", "")
        elif func == 'add_suffix':
            value = value + step_args
        elif func == 'add_prefix':
            value = step_args + value
        elif func == 'to_lower':
            value = value.lower()
        elif func == 'to_upper':
            value = value.upper()
        else:
            logger.critical(f'Preprocessing: function {func} is unknown. Check config file.')
            raise ValueError(f'ERROR: function {func} is unknown')
        logger.debug(f'Out value: "{value}"')
    return value


def get_config_parameter(env_var, conf_section, conf_option):
    """
    Read environment variable or config parameter as fallback.
    :param env_var: environment variable name
    :param conf_section: fallback config section name
    :param conf_option: fallback config option name
    :return: parameter value
    """

    param_value = os.environ.get(env_var)
    if param_value is None:
        logger.debug(f'Env variable {env_var} is not set. Using config file to get {conf_option}')
        try:
            param_value = config.get(conf_section, conf_option)
        except NoOptionError:
            logger.critical(f'Cannot set {conf_option} parameter neither from config file nor env variable. '
                            f'Please set {conf_option} config parameter or {env_var} env variable')
            raise SystemExit()
    return param_value


if __name__ == '__main__':

    VERSION = '0.1alpha3'

    # Parsing CLI arguments
    main_parser = ArgumentParser(description='Script to import users from LDAP to Zabbix', add_help=True)
    main_parser.add_argument('-d', '--dry-run', action='store_true', help='Do not make any changes')
    main_parser.add_argument('-c', '--config', type=str, default='./ad2zbx.conf', help='Path to configuration file')
    main_parser.add_argument('-v', '--version', action='version', version=VERSION)
    main_parser.add_argument('-l', '--console-log-level', type=str, default='INFO', help='Console log level')
    args = main_parser.parse_args()

    # Set console logger
    logger = logging.getLogger('ad2zbx')
    logger.setLevel(args.console_log_level)
    console_formatter = logging.Formatter('%(asctime)s: %(levelname)s: %(message)s')
    console_handler = logging.StreamHandler()
    console_handler.setLevel(args.console_log_level)
    console_handler.setFormatter(console_formatter)
    logger.addHandler(console_handler)

    # Read and parse config file
    logger.debug(f'Read config file')
    config = RawConfigParser()
    try:
        with open(args.config) as cfg:
            config.read_file(cfg)
    except FileNotFoundError:
        raise SystemExit(f'Cannot read config file "{args.config}"')

    # logging
    LOG_FILE = config.get('logging', 'log_file', fallback='/tmp/ad2zbx.log')
    LOG_LEVEL = config.get('logging', 'log_level', fallback='WARNING')

    # Set file logger setting
    logger.debug(f'Creating file logger. Writes messages to {LOG_FILE} starting with {LOG_LEVEL} level')
    logger.setLevel(LOG_LEVEL)
    file_formatter = logging.Formatter('%(asctime)s: %(levelname)s: %(message)s')
    file_handler = logging.FileHandler(LOG_FILE)
    file_handler.setLevel(LOG_LEVEL)
    file_handler.setFormatter(file_formatter)
    logger.addHandler(file_handler)

    # Set const from CLI params
    DRY_RUN = True if args.dry_run else False
    if DRY_RUN:
        logger.debug(f'Running in test mode. No data will change.')
    # Check all mandatory config file sections and options
    mandatory_options = {'ldap': ('ldap_server', 'ldap_user', 'group_names_map'),
                         'zabbix': ('zbx_api_url', 'zbx_user', 'zbx_group_name')}
    for section, options in mandatory_options.items():
        if not config.has_section(section):
            raise SystemExit(f'CRITICAL: Config file miss "{section}" section')
        for option in options:
            if not config.has_option(section, option):
                raise SystemExit(f'CRITICAL: Config file miss "{option}" option in "ldap" section')

    # Default parameters
    DEF_LDAP_USER_FILTER = '(ObjectClass=Person)(!(UserAccountControl:1.2.840.113556.1.4.803:=2))'
    DEF_LDAP_USER_ID_ATTR = 'sAMAccountName'
    DEF_LDAP_USER_ATTRS = 'sn, givenName, mobile, mail'
    DEF_LDAP_MERGE_PRIVILEGES = 'lower'
    DEF_LDAP_USE_NESTED_GROUPS = False
    DEF_MAIN_DISABLE_MISSING = False
    DEF_MAIN_CREATE_WITH_EMPTY_MEDIA = False
    DEF_ZBX_USER_ATTR_MAP = {"alias": DEF_LDAP_USER_ID_ATTR, "name": "givenName", "surname": "sn"}
    DEF_ZBX_USER_MEDIA_MAP = {"Email": ["mail", 60], "SMS": ["mobile", 48]}
    DEF_ZBX_API_VERIFY_SSL = False

    # main section
    MAIN_DISABLE_MISSING = config.getboolean('main', 'disable_missing', fallback=DEF_MAIN_DISABLE_MISSING)
    MAIN_CREATE_WITH_EMPTY_MEDIA = config.getboolean('main', 'create_with_empty_media',
                                                     fallback=DEF_MAIN_CREATE_WITH_EMPTY_MEDIA)
    # ldap section
    LDAP_SRV = config.get('ldap', 'ldap_server')
    LDAP_USER = config.get('ldap', 'ldap_user')
    LDAP_PASS = get_config_parameter('AD2ZBX_LDAP_PASS', 'ldap', 'ldap_pass')
    LDAP_SSL = config.getboolean('ldap', 'use_ssl', fallback=False)
    LDAP_GROUPS = eval(config.get('ldap', 'group_names_map'))
    LDAP_MERGE_PRIVILEGES = config.get('ldap', 'merge_privileges', fallback=DEF_LDAP_MERGE_PRIVILEGES)
    LDAP_USER_FILTER = config.get('ldap', 'ldap_user_filter', fallback=DEF_LDAP_USER_FILTER)
    LDAP_USER_ID_ATTR = config.get('ldap', 'ldap_user_id_attr', fallback=DEF_LDAP_USER_ID_ATTR)
    LDAP_USER_ATTRS = [attr.strip() for attr in config.get('ldap', 'ldap_user_attrs',
                                                           fallback=DEF_LDAP_USER_ATTRS).split(",")]
    LDAP_USER_ATTRS.append(LDAP_USER_ID_ATTR)
    LDAP_USE_NESTED_GROUPS = config.getboolean('ldap', 'use_nested_groups', fallback=DEF_LDAP_USE_NESTED_GROUPS)

    # zabbix section
    ZBX_API_URL = config.get('zabbix', 'zbx_api_url')
    ZBX_API_VERIFY_SSL = config.get('zabbix', 'verify_ssl', fallback=DEF_ZBX_API_VERIFY_SSL)
    ZBX_USER = config.get('zabbix', 'zbx_user')
    ZBX_PASS = get_config_parameter('AD2ZBX_ZBX_PASS', 'zabbix', 'zbx_pass')
    ZBX_TARGET_GROUP = config.get('zabbix', 'zbx_group_name')
    ZBX_USER_MEDIA_MAP = eval(config.get('zabbix', 'zbx_user_media_map', fallback=DEF_ZBX_USER_MEDIA_MAP))
    ZBX_USER_ATTR_MAP = eval(config.get('zabbix', 'zbx_user_attr_map', fallback=DEF_ZBX_USER_ATTR_MAP))

    # preprocessing section
    PREP_STEPS = {}
    if config.has_section('preprocessing') and config.items('preprocessing'):
        for attr, prep_steps in config.items('preprocessing'):
            try:
                prep_steps = eval(prep_steps)
            except SyntaxError:
                logger.critical(f'Cannot parse {prep_steps[1]} as dict for step {prep_steps}')
                raise SyntaxError(f'ERROR: Cannot parse {prep_steps[1]} as dict for step {prep_steps}')
            PREP_STEPS[attr] = prep_steps

    # Establish connection with AD server
    logger.debug(f'Connecting to LDAP: {LDAP_SRV} with user {LDAP_USER}')
    try:
        ldap_conn = ldap_connect(LDAP_SRV, LDAP_USER, LDAP_PASS)
        logger.debug(f'Connected to {ldap_conn.server.host}:{ldap_conn.server.port}')
    except LDAPBindError:
        logger.critical(f'Cannot bind to LDAP server {LDAP_SRV} with given user and password')
        raise SystemExit()

    ldap_users_result_list = []
    temp_processed_ldap_users = []
    merge_reverse = True if LDAP_MERGE_PRIVILEGES == 'higher' else False
    # Sort LDAP groups by privileges level
    ldap_groups = {k: v for k, v in sorted(LDAP_GROUPS.items(), key=lambda x: x[1], reverse=merge_reverse)}
    for group in ldap_groups.keys():
        group_dn = get_dn(ldap_conn, 'Group', group)
        use_nested = ':1.2.840.113556.1.4.1941:' if LDAP_USE_NESTED_GROUPS else ''
        search_filter = f'(&{LDAP_USER_FILTER}(memberOf{use_nested}={group_dn[0]}))'
        ldap_users = get_users(ldap_conn, search_filter, LDAP_USER_ATTRS)
        for ldap_user in ldap_users:
            # Dict to store user's attr: value pares
            ad_user_dict = {'type': LDAP_GROUPS[group]}
            for attr in LDAP_USER_ATTRS:
                raw_attr_value = ldap_user[attr].value
                # Preprocessing
                if attr in PREP_STEPS.keys() and raw_attr_value is not None:
                    ad_user_dict[attr] = prep_exec(ldap_user['sAMAccountName'], raw_attr_value, PREP_STEPS[attr])
                else:
                    ad_user_dict[attr] = raw_attr_value
            if ldap_user['sAMAccountName'] not in temp_processed_ldap_users:
                ldap_users_result_list.append(ad_user_dict)
            temp_processed_ldap_users.append(ldap_user['sAMAccountName'])
    logger.debug(f'Received {len(ldap_users_result_list)} users from LDAP')
    # Connect to Zabbix API
    zapi = ZabbixAPI(ZBX_API_URL)
    zapi.session.verify = ZBX_API_VERIFY_SSL
    zapi.login(ZBX_USER, ZBX_PASS)
    logger.debug(f'Connected to Zabbix API {zapi.api_version()}')

    # Get target group ID and check it
    zbx_group = zapi.do_request(method="usergroup.get", params={"filter": {"name": ZBX_TARGET_GROUP}})['result']
    logger.debug(f'Received group from Zabbix API {zbx_group}')
    if len(zbx_group) != 0:
        if zbx_group[0]['gui_access'] == '0':
            logger.warning(f'Target Zabbix group "{ZBX_TARGET_GROUP}" isn\'t set to use LDAP authentication method.'
                           f' It\'s OK if default method is.')
        elif zbx_group[0]['gui_access'] in ('1', '3'):
            logger.warning(f'Target group is using internal authentication method or set to disable gui access.')
        zbx_group_id = zbx_group[0]['usrgrpid']
    else:
        logger.critical(f'Cannot find group "{ZBX_TARGET_GROUP}" in Zabbix.')
        raise SystemExit(f'ERROR: Cannot find group "{ZBX_TARGET_GROUP}" in Zabbix.')

    # Get all Zabbix users with Zabbix API
    user_get_params = {"selectMedias": "extend", "output": list(ZBX_USER_ATTR_MAP.keys()) + ['type']}
    zbx_users = {zu['alias']: zu for zu in zapi.do_request(method="user.get", params=user_get_params)['result']}
    zbx_users_logins = [zbx_user for zbx_user in zbx_users.keys()]
    logger.debug(f'Received {len(zbx_users_logins)} users from Zabbix')

    # Get list of Zabbix media types (mt) set in configuration file
    # Possible mediatypes: 0 - email; 1 - script; 2 - SMS; 4 - Webhook.
    mt_get_params = {"filter": {"name": list(ZBX_USER_MEDIA_MAP.keys())}, "output": ["mediatypeid", "name", "type"]}
    zbx_target_medias = zapi.do_request(method="mediatype.get", params=mt_get_params)['result']
    zbx_attr_media_map = {zm['name']: {"mtid": zm['mediatypeid'], "type": zm['type']} for zm in zbx_target_medias}
    logger.debug(f'Received mediatypes: {zbx_target_medias}')
    logger.debug(f'Form mediatype to LDAP attr map: {zbx_attr_media_map}')

    # Prepare list to store data for ZabbixAPI methods
    logger.debug(f'Start to process LDAP users list')
    users_create_params = []
    users_update_params = []
    for ldap_user in ldap_users_result_list:
        ldap_user_login = ldap_user[LDAP_USER_ID_ATTR]
        logger.debug(f'Checking user {ldap_user_login}')
        if ldap_user_login not in zbx_users_logins:
            logger.debug(f'User {ldap_user_login} not found in Zabbix and must be created.')
            # Check given users attributes for null values
            check_result = check_aduser_media(ldap_user)
            # Create new user if: check return True as 1st element or create_with_empty_media set to True in config
            if MAIN_CREATE_WITH_EMPTY_MEDIA or check_result[0]:
                logger.info(f'User must be created {ldap_user}')
                create_params = prepare_to_create(ldap_user, zbx_group_id, zbx_attr_media_map)
                users_create_params.append(create_params)
            else:
                logger.info(f'User {ldap_user_login} has empty attributes: {check_result[1]}. Skipping.')
        # Update existing user in Zabbix
        else:
            logger.debug(f'User {ldap_user_login} found in Zabbix. Checking the need for an update')
            zbx_user = zbx_users[ldap_user_login]
            update_params = prepare_to_update(ldap_user, zbx_user, zbx_attr_media_map)
            if len(update_params) != 0:
                logger.debug(f'User {ldap_user_login} must be updated in Zabbix with params: {update_params}')
                users_update_params.append(update_params)
            else:
                logger.debug(f'User {ldap_user_login} is up to date')

    # Create users in Zabbix
    logger.info(f'Number of users to create: {len(users_create_params)}')
    logger.debug(f'List of users to create: {users_create_params}')
    if not DRY_RUN:
        zapi.do_request(method='user.create', params=users_create_params)

    # Update users in Zabbix
    logger.info(f'Number of users to update: {len(users_update_params)}')
    logger.debug(f'List of users to update: {users_update_params}')
    if not DRY_RUN:
        zapi.do_request(method='user.update', params=users_update_params)

    # Logout from Zabbix and LDAP
    logger.debug(f'Logout from Zabbix API')
    zapi.user.logout()
    logger.debug(f'Unbind LDAP connection')
    ldap_conn.unbind()<|MERGE_RESOLUTION|>--- conflicted
+++ resolved
@@ -10,8 +10,6 @@
 from ldap3.core.exceptions import LDAPSocketOpenError, LDAPBindError
 
 
-<<<<<<< HEAD
-=======
 class Person:
     def __init__(self, login, sn, name, privileges=1, media=None):
         self.login = login
@@ -39,28 +37,6 @@
         return hash((self.login, self.sn, self.name, tuple((m for m in self.media))))
 
 
-def read_config(path='./ad2zbx.conf'):
-    """
-    Read ad2zbx.conf config file.
-
-    :param path:
-    Path to the config file.
-    :return:
-    configparser.RawConfigParser object.
-    """
-
-    cfg = RawConfigParser()
-    if os.path.exists(path):
-        cfg.read(path)
-        return cfg
-    else:
-        # Creating 'startup_error.log' if config file cannot be open
-        with open('startup_error.log', 'w') as err_file:
-            err_file.write(f'ERROR: Cannot find "{path}" in current directory.')
-            raise SystemExit(f'Missing config file ({path}) in current directory')
-
-
->>>>>>> 62b37a3b
 def ldap_connect(ldap_server, bind_user, bind_password):
     """
     Establishing connection with LDAP server.
