--- conflicted
+++ resolved
@@ -257,7 +257,6 @@
     if len(result) != 0:
         result['userid'] = zuser['userid']
         result['user_medias'] = update_medias
-    print(result)
     return result
 
 
@@ -434,13 +433,8 @@
                 logger.critical(f'Cannot parse {prep_steps[1]} as dict for step {prep_steps}')
                 raise SyntaxError(f'ERROR: Cannot parse {prep_steps[1]} as dict for step {prep_steps}')
 
-<<<<<<< HEAD
     # Connect to LDAP server
     logger.debug(f'Connecting to LDAP: {LDAP_SRV} with user {LDAP_USER}')
-=======
-    # Establish connection with AD server
-    logger.debug(f'Connecting to LDAP server: {LDAP_SRV} with user {LDAP_USER}')
->>>>>>> 128aba26
     try:
         ldap_conn = ldap_connect(LDAP_SRV, LDAP_USER, LDAP_PASS)
         logger.debug(f'Connected to {ldap_conn.server.host}:{ldap_conn.server.port}')
@@ -477,12 +471,10 @@
         for ldap_user in ldap_users:
             # Dict to store user's attr: value pares
             ldap_user_result = {ZUSER_TYPE_PROPERTY: LDAP_GROUPS[group]}
-            print(ldap_user_result)
             for attr in LDAP_USER_ATTRS:
                 raw_attr_value = ldap_user[attr].value
                 # Preprocessing
                 if attr in PREP_STEPS.keys() and raw_attr_value is not None:
-<<<<<<< HEAD
                     ldap_user_result[attr] = prep_exec(ldap_user['sAMAccountName'], raw_attr_value, PREP_STEPS[attr])
                 else:
                     ldap_user_result[attr] = raw_attr_value
@@ -490,20 +482,6 @@
                 ldap_users_result.append(ldap_user_result)
             temp_processed_ldap_users.append(ldap_user['sAMAccountName'])
     logger.debug(f'Received {len(ldap_users_result)} users from LDAP')
-=======
-                    ad_user_dict[attr] = prep_exec(ldap_user[LDAP_USER_ID_ATTR], raw_attr_value, PREP_STEPS[attr])
-                else:
-                    ad_user_dict[attr] = raw_attr_value
-            if ldap_user[LDAP_USER_ID_ATTR] not in temp_processed_ldap_users:
-                ldap_users_result_list.append(ad_user_dict)
-            temp_processed_ldap_users.append(ldap_user[LDAP_USER_ID_ATTR])
-    logger.debug(f'Received {len(ldap_users_result_list)} users from LDAP')
-    # Connect to Zabbix API
-    zapi = ZabbixAPI(ZBX_API_URL)
-    zapi.session.verify = ZBX_API_VERIFY_SSL
-    zapi.login(ZBX_USER, ZBX_PASS)
-    logger.debug(f'Connected to Zabbix API {zapi.api_version()}')
->>>>>>> 128aba26
 
     # Get target group ID and check it
     zbx_group = zapi.do_request(method="usergroup.get", params={"filter": {"name": ZBX_TARGET_GROUP}})['result']
@@ -573,7 +551,6 @@
     if not DRY_RUN:
         if len(users_to_create) > 0:
             logger.info(f'Executing "user.create" API method')
-            print(users_to_create)
             zapi.do_request(method='user.create', params=users_to_create)
 
     # Update users in Zabbix
